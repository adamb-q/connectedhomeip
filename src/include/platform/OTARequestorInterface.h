/*
 *
 *    Copyright (c) 2021 Project CHIP Authors
 *    All rights reserved.
 *
 *    Licensed under the Apache License, Version 2.0 (the "License");
 *    you may not use this file except in compliance with the License.
 *    You may obtain a copy of the License at
 *
 *        http://www.apache.org/licenses/LICENSE-2.0
 *
 *    Unless required by applicable law or agreed to in writing, software
 *    distributed under the License is distributed on an "AS IS" BASIS,
 *    WITHOUT WARRANTIES OR CONDITIONS OF ANY KIND, either express or implied.
 *    See the License for the specific language governing permissions and
 *    limitations under the License.
 */

/* This file contains the declaration for the OTA Requestor interface.
 * Any implementation of the OTA Requestor (e.g. the OTARequestor class) must implement
 * this interface.
 */

#include <app-common/zap-generated/cluster-objects.h>
#include <app/AttributeAccessInterface.h>
#include <app/CommandHandler.h>
#include <app/util/af-enums.h>

#pragma once

namespace chip {

// Interface class to connect the OTA Software Update Requestor cluster command processing
// with the core OTA Requestor logic. The OTARequestor class implements this interface
class OTARequestorInterface
{
public:
    // Return value for various trigger-type APIs
    enum OTATriggerResult
    {
        kTriggerSuccessful = 0,
        kNoProviderKnown   = 1,
        kWrongState        = 2
    };

    // Handler for the AnnounceOTAProvider command
    virtual EmberAfStatus HandleAnnounceOTAProvider(
        chip::app::CommandHandler * commandObj, const chip::app::ConcreteCommandPath & commandPath,
        const chip::app::Clusters::OtaSoftwareUpdateRequestor::Commands::AnnounceOtaProvider::DecodableType & commandData) = 0;

    // TBD: This probably doesn't need to be a method OTARequestorInterface as the response handler is
    // explicitly supplied at command invocation
    // Handler for the QueryImageResponse command
    // virtual bool
    // HandleQueryImageResponse(chip::app::Clusters::OtaSoftwareUpdateProvider::Commands::QueryImageResponse::DecodableType) = 0;

    // Destructor
    virtual ~OTARequestorInterface() = default;

    // Send QueryImage command
    virtual OTATriggerResult TriggerImmediateQuery() = 0;

    // Download image
    virtual void DownloadUpdate() = 0;

    // Send ApplyImage command
    virtual void ApplyUpdate() = 0;

    // Send NotifyUpdateApplied command
    virtual void NotifyUpdateApplied(uint32_t version) = 0;

    // Get image update progress in percents unit
    virtual CHIP_ERROR GetUpdateProgress(EndpointId endpointId, chip::app::DataModel::Nullable<uint8_t> & progress) = 0;

    // Get the value of the UpdateState attribute of the OTA Software Update Requestor Cluster on the given endpoint
    virtual CHIP_ERROR GetState(EndpointId endpointId,
                                chip::app::Clusters::OtaSoftwareUpdateRequestor::OTAUpdateStateEnum & state) = 0;

<<<<<<< HEAD
=======
    // Getter for the value of the UpdateState cached by the object 
    virtual app::Clusters::OtaSoftwareUpdateRequestor::OTAUpdateStateEnum GetCurrentUpdateState() = 0;

    // Manually set OTA Provider parameters
    virtual void TestModeSetProviderParameters(NodeId nodeId, FabricIndex fabIndex, EndpointId endpointId) = 0;

>>>>>>> 2b913c2e
    // Application directs the Requestor to cancel image update in progress. All the Requestor state is
    // cleared, UpdateState is reset to Idle
    virtual void CancelImageUpdate() = 0;

    // Retrieve the default OTA provider list as an encoded list
    virtual CHIP_ERROR GetDefaultOtaProviderList(app::AttributeValueEncoder & encoder) = 0;

    // Clear all entries with the specified fabric index in the default OTA provider list
    virtual CHIP_ERROR ClearDefaultOtaProviderList(FabricIndex fabricIndex) = 0;

    // Add a default OTA provider to the cached list
    virtual CHIP_ERROR
    AddDefaultOtaProvider(app::Clusters::OtaSoftwareUpdateRequestor::Structs::ProviderLocation::Type const & providerLocation) = 0;
};

// The instance of the class implementing OTARequestorInterface must be managed through
// the following global getter and setter functions.

// Set the object implementing OTARequestorInterface
void SetRequestorInstance(OTARequestorInterface * instance);

// Get the object implementing OTARequestorInterface
OTARequestorInterface * GetRequestorInstance();

} // namespace chip<|MERGE_RESOLUTION|>--- conflicted
+++ resolved
@@ -75,16 +75,9 @@
     // Get the value of the UpdateState attribute of the OTA Software Update Requestor Cluster on the given endpoint
     virtual CHIP_ERROR GetState(EndpointId endpointId,
                                 chip::app::Clusters::OtaSoftwareUpdateRequestor::OTAUpdateStateEnum & state) = 0;
-
-<<<<<<< HEAD
-=======
     // Getter for the value of the UpdateState cached by the object 
     virtual app::Clusters::OtaSoftwareUpdateRequestor::OTAUpdateStateEnum GetCurrentUpdateState() = 0;
 
-    // Manually set OTA Provider parameters
-    virtual void TestModeSetProviderParameters(NodeId nodeId, FabricIndex fabIndex, EndpointId endpointId) = 0;
-
->>>>>>> 2b913c2e
     // Application directs the Requestor to cancel image update in progress. All the Requestor state is
     // cleared, UpdateState is reset to Idle
     virtual void CancelImageUpdate() = 0;
