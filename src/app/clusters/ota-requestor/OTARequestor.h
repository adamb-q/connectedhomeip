--- conflicted
+++ resolved
@@ -125,18 +125,9 @@
      */
     void ConnectToProvider(OnConnectedAction onConnectedAction);
 
-<<<<<<< HEAD
-=======
-    // Get image update progress in percents unit
-    CHIP_ERROR GetUpdateProgress(EndpointId endpointId, app::DataModel::Nullable<uint8_t> & progress) override;
-
-    // Get the value of the UpdateState attribute of the OTA Software Update Requestor Cluster on the given endpoint
-    CHIP_ERROR GetState(EndpointId endpointId, app::Clusters::OtaSoftwareUpdateRequestor::OTAUpdateStateEnum & state) override;
-
     // Getter for the value of the UpdateState cached by the object
     app::Clusters::OtaSoftwareUpdateRequestor::OTAUpdateStateEnum GetCurrentUpdateState() { return mCurrentUpdateState; }
 
->>>>>>> 2b913c2e
     /**
      * Called to set optional requestorCanConsent value provided by Requestor.
      */
