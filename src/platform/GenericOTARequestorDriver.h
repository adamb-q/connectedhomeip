--- conflicted
+++ resolved
@@ -53,17 +53,10 @@
     void UpdateSuspended(System::Clock::Seconds32 delay) override;
     void UpdateDiscontinued() override;
     void UpdateCancelled() override;
-<<<<<<< HEAD
-
-protected:
-    void ScheduleDelayedAction(UpdateFailureState state, System::Clock::Seconds32 delay, System::TimerCompleteCallback action);
-
-=======
     OTARequestorAction GetRequestorAction(OTARequestorIncomingEvent input) override;
     void ScheduleDelayedAction(UpdateFailureState state, System::Clock::Seconds32 delay, System::TimerCompleteCallback action, void * aAppState) override;
     void CancelDelayedAction(System::TimerCompleteCallback action, void * aAppState) override;
 private:
->>>>>>> 2b913c2e
     OTARequestorInterface * mRequestor           = nullptr;
     OTAImageProcessorInterface * mImageProcessor = nullptr;
 };
